/*
 * Copyright (c) 2019, NVIDIA CORPORATION.
 *
 * Licensed under the Apache License, Version 2.0 (the "License");
 * you may not use this file except in compliance with the License.
 * You may obtain a copy of the License at
 *
 *     http://www.apache.org/licenses/LICENSE-2.0
 *
 * Unless required by applicable law or agreed to in writing, software
 * distributed under the License is distributed on an "AS IS" BASIS,
 * WITHOUT WARRANTIES OR CONDITIONS OF ANY KIND, either express or implied.
 * See the License for the specific language governing permissions and
 * limitations under the License.
 */
package ai.rapids.spark

import java.sql.Date
import java.util.{Locale, TimeZone}

import org.scalatest.{BeforeAndAfterEach, FunSuite}

import org.apache.spark.sql.{DataFrame, Row, SparkSession}
import org.apache.spark.SparkConf
import org.apache.spark.sql.functions._
import org.apache.spark.sql.types.{StructField, _}

/**
 * Set of tests that compare the output using the CPU version of spark vs our GPU version.
 */
class SparkQueryCompareTestSuite extends FunSuite with BeforeAndAfterEach {

  // Timezone is fixed to America/Los_Angeles for those timezone sensitive tests (timestamp_*)
  TimeZone.setDefault(TimeZone.getTimeZone("America/Los_Angeles"))
  // Add Locale setting
  Locale.setDefault(Locale.US)

  private def cleanupAnyExistingSession(): Unit = {
    val session = SparkSession.getActiveSession.orElse(SparkSession.getDefaultSession)
    if (session.isDefined) {
      session.get.stop()
      SparkSession.clearActiveSession()
      SparkSession.clearDefaultSession()
    }
  }

  def withSparkSession[U](appName: String, conf: SparkConf, f: SparkSession => U): U = {
    cleanupAnyExistingSession()
    val session = SparkSession.builder()
      .master("local[2]")
      .appName(appName)
      .config(conf)
      .getOrCreate()

    try {
      f(session)
    } finally {
      session.stop()
      SparkSession.clearActiveSession()
      SparkSession.clearDefaultSession()
    }
  }

  def withGpuSparkSession[U](f: SparkSession => U, conf: SparkConf = new SparkConf()): U = {
    var c = conf.set("spark.sql.extensions", "ai.rapids.spark.Plugin")

    if (c.getOption(Plugin.TEST_CONF).isEmpty) {
       c = c.set(Plugin.TEST_CONF, "true")
    }
    withSparkSession("gpu-sql-test", c, f)
  }

  def withCpuSparkSession[U](f: SparkSession => U): U = {
    withSparkSession("cpu-sql-test", new SparkConf(), f)
  }

  private def compare(obj1: Any, obj2: Any, maxFloatDiff: Double = 0.0): Boolean = (obj1, obj2) match {
    case (null, null) => true
    case (null, _) => false
    case (_, null) => false
    case (a: Array[_], b: Array[_]) =>
      a.length == b.length && a.zip(b).forall { case (l, r) => compare(l, r, maxFloatDiff)}
    case (a: Map[_, _], b: Map[_, _]) =>
      a.size == b.size && a.keys.forall { aKey =>
        b.keys.find(bKey => compare(aKey, bKey)).exists(bKey => compare(a(aKey), b(bKey), maxFloatDiff))
      }
    case (a: Iterable[_], b: Iterable[_]) =>
      a.size == b.size && a.zip(b).forall { case (l, r) => compare(l, r, maxFloatDiff)}
    case (a: Product, b: Product) =>
      compare(a.productIterator.toSeq, b.productIterator.toSeq, maxFloatDiff)
    case (a: Row, b: Row) =>
      compare(a.toSeq, b.toSeq, maxFloatDiff)
    // 0.0 == -0.0, turn float/double to bits before comparison, to distinguish 0.0 and -0.0.
    case (a: Double, b: Double) if maxFloatDiff <= 0 =>
      java.lang.Double.doubleToRawLongBits(a) == java.lang.Double.doubleToRawLongBits(b)
    case (a: Double, b: Double) if maxFloatDiff > 0 =>
      val ret = (Math.abs(a - b) <= maxFloatDiff)
      if (!ret) {
        System.err.println(s"\n\nABS(${a} - ${b}) == ${Math.abs(a - b)} is not <= ${maxFloatDiff} (double)")
      }
      ret
    case (a: Float, b: Float) if maxFloatDiff <= 0 =>
      java.lang.Float.floatToRawIntBits(a) == java.lang.Float.floatToRawIntBits(b)
    case (a: Float, b: Float) if maxFloatDiff > 0 =>
      val ret = (Math.abs(a - b) <= maxFloatDiff)
      if (!ret) {
        System.err.println(s"\n\nABS(${a} - ${b}) == ${Math.abs(a - b)} is not <= ${maxFloatDiff} (float)")
      }
      ret
    case (a, b) => a == b
  }


  def runOnCpuAndGpu(df: SparkSession => DataFrame, fun: DataFrame => DataFrame,
      conf: SparkConf = new SparkConf()): (Array[Row], Array[Row]) = {
    val fromCpu = withCpuSparkSession((session) => {
      // repartition the data so it is turned into a projection, not folded into the table scan exec
      fun(df(session).repartition(1)).collect()
    })

    val fromGpu = withGpuSparkSession((session) => {
      // repartition the data so it is turned into a projection, not folded into the table scan exec
      fun(df(session).repartition(1)).collect()
    }, conf)

    (fromCpu, fromGpu)
  }

  def INCOMPAT_testSparkResultsAreEqual(testName: String, df: SparkSession => DataFrame,
      maxFloatDiff: Double = 0.0, conf: SparkConf = new SparkConf())
    (fun: DataFrame => DataFrame): Unit = {
    test("INCOMPAT: " + testName) {
      val (fromCpu, fromGpu) = runOnCpuAndGpu(df, fun,
        conf.set(Plugin.INCOMPATIBLE_OPS_CONF, "true"))

      if (!compare(fromCpu, fromGpu, maxFloatDiff)) {
        fail(
          s"""
             |Running on the GPU and on the CPU did not match (relaxed float comparison)
             |CPU: ${fromCpu.toSeq}
             |GPU: ${fromGpu.toSeq}
         """.stripMargin)
      }
    }
  }

  def ALLOW_NON_GPU_testSparkResultsAreEqual(testName: String, df: SparkSession => DataFrame,
      conf: SparkConf = new SparkConf())(fun: DataFrame => DataFrame): Unit = {
    testSparkResultsAreEqual("NOT ALL ON GPU: " + testName, df,
      conf.set(Plugin.TEST_CONF, "false"))(fun)
  }

  def testSparkResultsAreEqual(testName: String, df: SparkSession => DataFrame,
      conf: SparkConf = new SparkConf())(fun: DataFrame => DataFrame): Unit = {
    test(testName) {
      val (fromCpu, fromGpu) = runOnCpuAndGpu(df, fun, conf)

      if (!compare(fromCpu, fromGpu)) {
        fail(
          s"""
             |Running on the GPU and on the CPU did not match
             |CPU: ${fromCpu.toSeq}
             |GPU: ${fromGpu.toSeq}
         """.stripMargin)
      }
    }
  }

  def booleanDf(session: SparkSession): DataFrame = {
    import session.sqlContext.implicits._
    Seq[(Boolean, Boolean)](
      (true, true),
      (false, true),
      (true, false),
      (false, false)
    ).toDF("bools", "more_bools")
  }

  def datesDf(session: SparkSession): DataFrame = {
    import session.sqlContext.implicits._
    Seq(
      (Date.valueOf("0100-1-1"), Date.valueOf("2100-1-1")),
      (Date.valueOf("0211-1-1"), Date.valueOf("1492-4-7")),
      (Date.valueOf("1900-2-2"), Date.valueOf("1776-7-4")),
      (Date.valueOf("1989-3-3"), Date.valueOf("1808-11-12")),
      (Date.valueOf("2010-4-4"), Date.valueOf("2100-12-30")),
      (Date.valueOf("2020-5-5"), Date.valueOf("2019-6-19")),
      (Date.valueOf("2050-10-30"), Date.valueOf("0100-5-28"))
    ).toDF("dates", "more_dates")
  }

  def longsDf(session: SparkSession): DataFrame = {
    import session.sqlContext.implicits._
    Seq(
      (100L, 1L),
      (200L, 2L),
      (300L, 3L),
      (400L, 4L),
      (500L, 5L),
      (-100L, 6L),
      (-500L, 0L)
    ).toDF("longs", "more_longs")
  }

  def nonZeroLongsDf(session: SparkSession): DataFrame = {
    import session.sqlContext.implicits._
    Seq(
      (100L, 1L),
      (200L, 2L),
      (300L, 3L),
      (400L, 4L),
      (500L, 5L),
      (-100L, 6L),
      (-500L, 50L)
    ).toDF("longs", "more_longs")
  }

  def doubleDf(session: SparkSession): DataFrame = {
    import session.sqlContext.implicits._
    Seq(
      (100.0, 1.0),
      (200.0, 2.0),
      (300.0, 3.0),
      (400.0, 4.0),
      (500.0, 5.0),
      (-100.0, 6.0),
      (-500.0, 0.0)
    ).toDF("doubles", "more_doubles")
  }

  def nonZeroDoubleDf(session: SparkSession): DataFrame = {
    import session.sqlContext.implicits._
    Seq(
      (100.0, 1.0),
      (200.0, 2.0),
      (300.0, 3.0),
      (400.0, 4.0),
      (500.0, 5.0),
      (-100.0, 6.0),
      (-500.0, 50.5)
    ).toDF("doubles", "more_doubles")
  }

  def floatDf(session: SparkSession): DataFrame = {
    import session.sqlContext.implicits._
    Seq(
      (100.0f, 1.0f),
      (200.0f, 2.0f),
      (300.0f, 3.0f),
      (400.0f, 4.0f),
      (500.0f, 5.0f),
      (-100.0f, 6.0f),
      (-500.0f, 0.0f)
    ).toDF("floats", "more_floats")
  }

  def nonZeroFloatDf(session: SparkSession): DataFrame = {
    import session.sqlContext.implicits._
    Seq(
      (100.0f, 1.0f),
      (200.0f, 2.0f),
      (300.0f, 3.0f),
      (400.0f, 4.0f),
      (500.0f, 5.0f),
      (-100.0f, 6.0f),
      (-500.0f, 50.5f)
    ).toDF("floats", "more_floats")
  }

  def doubleStringsDf(session: SparkSession): DataFrame = {
    import session.sqlContext.implicits._
    Seq(
      ("100.0", "1.0"),
      ("200.0", "2.0"),
      ("300.0", "3.0"),
      ("400.0", "4.0"),
      ("500.0", "5.0"),
      ("-100.0", "6.0"),
      ("-500.0", "0.0")
    ).toDF("doubles", "more_doubles")
  }

  def intsFromCsv(session: SparkSession): DataFrame = {
    val schema = StructType(Array(
      StructField("ints_1", IntegerType),
      StructField("ints_2", IntegerType),
      StructField("ints_3", IntegerType),
      StructField("ints_4", IntegerType),
      StructField("ints_5", IntegerType)
    ))
    val path = this.getClass.getClassLoader.getResource("test.csv")
    session.read.schema(schema).csv(path.toString)
  }

<<<<<<< HEAD
=======
  def intsFromCsvInferredSchema(session: SparkSession): DataFrame = {
    val path = this.getClass.getClassLoader.getResource("test.csv")
    session.read.option("inferSchema", "true").csv(path.toString)
  }

>>>>>>> 6cf512d7
  testSparkResultsAreEqual("Test CSV", intsFromCsv) {
    frame => frame.select(col("ints_1"), col("ints_3"), col("ints_5"))
  }

<<<<<<< HEAD
=======
  /**
   * Running with an inferred schema results in running things that are not columnar optimized.
   */
  ALLOW_NON_GPU_testSparkResultsAreEqual("Test CSV inferred schema", intsFromCsvInferredSchema) {
    frame => frame.select(col("*"))
  }

>>>>>>> 6cf512d7
  testSparkResultsAreEqual("Test scalar addition", longsDf) {
    frame => frame.select(col("longs") + 100)
  }

  testSparkResultsAreEqual("Test addition", longsDf) {
    frame => frame.select(col("longs") + col("more_longs"))
  }

  testSparkResultsAreEqual("Test unary minus", longsDf) {
    frame => frame.select( -col("longs"))
  }

  testSparkResultsAreEqual("Test unary plus", longsDf) {
    frame => frame.selectExpr( "+longs")
  }

  testSparkResultsAreEqual("Test abs", longsDf) {
    frame => frame.select( abs(col("longs")))
  }

  testSparkResultsAreEqual("Test scalar subtraction", longsDf) {
    frame => frame.select(col("longs") - 100)
  }

  testSparkResultsAreEqual("Test scalar subtraction 2", longsDf) {
    frame => frame.selectExpr("50 - longs")
  }

  testSparkResultsAreEqual("Test subtraction", longsDf) {
    frame => frame.select(col("longs") - col("more_longs"))
  }

  testSparkResultsAreEqual("Test scalar multiply", longsDf) {
    frame => frame.select(col("longs") * 100)
  }

  testSparkResultsAreEqual("Test multiply", longsDf) {
    frame => frame.select(col("longs") * col("more_longs"))
  }

  INCOMPAT_testSparkResultsAreEqual("Test scalar divide", doubleDf) {
    frame => frame.select(col("doubles") / 100.0)
  }

  // Divide by 0 results in null for spark, but -Infinity for cudf...
  INCOMPAT_testSparkResultsAreEqual("Test divide", nonZeroDoubleDf) {
    frame => frame.select(col("doubles") / col("more_doubles"))
  }

  INCOMPAT_testSparkResultsAreEqual("Test scalar int divide", longsDf) {
    frame => frame.selectExpr("longs DIV 100")
  }

  // Divide by 0 results in null for spark, but -1 for cudf...
  INCOMPAT_testSparkResultsAreEqual("Test int divide", nonZeroLongsDf) {
    frame => frame.selectExpr("longs DIV more_longs")
  }

  INCOMPAT_testSparkResultsAreEqual("Test scalar remainder", longsDf) {
    frame => frame.selectExpr("longs % 100")
  }

  // Divide by 0 results in null for spark, but -1 for cudf...
  INCOMPAT_testSparkResultsAreEqual("Test remainder", nonZeroLongsDf) {
    frame => frame.selectExpr("longs % more_longs")
  }

  testSparkResultsAreEqual("Test cast from long", longsDf) {
    frame => frame.select(
      col("longs").cast(IntegerType),
      col("longs").cast(LongType),
      // col("longs").cast(StringType),
      col("more_longs").cast(BooleanType),
      col("more_longs").cast(ByteType),
      col("longs").cast(ShortType),
      col("longs").cast(FloatType),
      col("longs").cast(DoubleType))
  }

  testSparkResultsAreEqual("Test cast from double", doubleDf) {
    frame => frame.select(
      col("doubles").cast(IntegerType),
      col("doubles").cast(LongType),
      // col("longs").cast(StringType),
      col("more_doubles").cast(BooleanType),
      col("more_doubles").cast(ByteType),
      col("doubles").cast(ShortType),
      col("doubles").cast(FloatType),
      col("doubles").cast(DoubleType))
  }

  testSparkResultsAreEqual("Test cast from boolean", booleanDf) {
    frame => frame.select(
      col("bools").cast(IntegerType),
      col("bools").cast(LongType),
      // col("longs").cast(StringType),
      col("more_bools").cast(BooleanType),
      col("more_bools").cast(ByteType),
      col("bools").cast(ShortType),
      col("bools").cast(FloatType),
      col("bools").cast(DoubleType))
  }

  // String are not currently supported
//  testSparkResultsAreEqual("Test cast from strings", doubleStringsDf) {
//    frame => frame.select(
//      col("doubles").cast(DoubleType))
//  }

  testSparkResultsAreEqual("Test acos doubles", doubleDf) {
    frame => frame.select(acos(col("doubles")), acos(col("more_doubles")))
  }

  testSparkResultsAreEqual("Test acos floats", floatDf) {
    frame => frame.select(acos(col("floats")), acos(col("more_floats")))
  }

  testSparkResultsAreEqual("Test asin doubles", doubleDf) {
    frame => frame.select(asin(col("doubles")), asin(col("more_doubles")))
  }

  testSparkResultsAreEqual("Test asin floats", floatDf) {
    frame => frame.select(asin(col("floats")), asin(col("more_floats")))
  }

  INCOMPAT_testSparkResultsAreEqual("Test atan doubles", doubleDf, 0.00001) {
    frame => frame.select(atan(col("doubles")), atan(col("more_doubles")))
  }

  INCOMPAT_testSparkResultsAreEqual("Test atan floats", floatDf, 0.00001) {
    frame => frame.select(atan(col("floats")), atan(col("more_floats")))
  }

  testSparkResultsAreEqual("Test ceil doubles", doubleDf) {
    frame => frame.select(ceil(col("doubles")), ceil(col("more_doubles")))
  }

  testSparkResultsAreEqual("Test ceil floats", floatDf) {
    frame => frame.select(col("floats"), ceil(col("floats")),
      col("more_floats"), ceil(col("more_floats")))
  }

  INCOMPAT_testSparkResultsAreEqual("Test cos doubles", doubleDf, 0.00001) {
    frame => frame.select(cos(col("doubles")), cos(col("more_doubles")))
  }

  INCOMPAT_testSparkResultsAreEqual("Test cos floats", floatDf, 0.00001) {
    frame => frame.select(cos(col("floats")), cos(col("more_floats")))
  }

  INCOMPAT_testSparkResultsAreEqual("Test exp doubles", doubleDf) {
    frame => frame.select(exp(col("doubles")), exp(col("more_doubles")))
  }

  INCOMPAT_testSparkResultsAreEqual("Test exp floats", floatDf) {
    frame => frame.select(exp(col("floats")), exp(col("more_floats")))
  }

  testSparkResultsAreEqual("Test floor doubles", doubleDf) {
    frame => frame.select(floor(col("doubles")), floor(col("more_doubles")))
  }

  testSparkResultsAreEqual("Test floor floats", floatDf) {
    frame => frame.select(floor(col("floats")), floor(col("more_floats")))
  }

  INCOMPAT_testSparkResultsAreEqual("Test log doubles", nonZeroDoubleDf) {
        // Use ABS to work around incompatibility when input is negative, and we also need to skip 0
    frame => frame.select(log(abs(col("doubles"))), log(abs(col("more_doubles"))))
  }

  INCOMPAT_testSparkResultsAreEqual("Test log floats", nonZeroFloatDf) {
    // Use ABS to work around incompatibility when input is negative and we also need to skip 0
    frame => frame.select(log(abs(col("floats"))), log(abs(col("more_floats"))))
  }

  INCOMPAT_testSparkResultsAreEqual("Test sin doubles", doubleDf, 0.00001) {
    frame => frame.select(sin(col("doubles")), sin(col("more_doubles")))
  }

  INCOMPAT_testSparkResultsAreEqual("Test sin floats", floatDf, 0.00001) {
    frame => frame.select(sin(col("floats")), sin(col("more_floats")))
  }

  testSparkResultsAreEqual("Test sqrt doubles", doubleDf) {
    frame => frame.select(sqrt(col("doubles")), sqrt(col("more_doubles")))
  }

  testSparkResultsAreEqual("Test sqrt floats", floatDf) {
    frame => frame.select(sqrt(col("floats")), sqrt(col("more_floats")))
  }

  INCOMPAT_testSparkResultsAreEqual("Test tan doubles", doubleDf, 0.00001) {
    frame => frame.select(tan(col("doubles")), tan(col("more_doubles")))
  }

  INCOMPAT_testSparkResultsAreEqual("Test tan floats", floatDf, 0.00001) {
    frame => frame.select(tan(col("floats")), tan(col("more_floats")))
  }

  INCOMPAT_testSparkResultsAreEqual("Test scalar pow", longsDf, 0.00001) {
    frame => frame.select(pow(col("longs"), 3))
  }

  INCOMPAT_testSparkResultsAreEqual("Test pow", longsDf, 0.00001) {
    frame => frame.select(pow(col("longs"), col("more_longs")))
  }

  testSparkResultsAreEqual("Test year", datesDf) {
    frame => frame.select(year(col("dates")),
      year(col("more_dates")))
  }

  testSparkResultsAreEqual("Test month", datesDf) {
    frame => frame.select(month(col("dates")),
      month(col("more_dates")))
  }

  testSparkResultsAreEqual("Test day of month", datesDf) {
    frame => frame.select(dayofmonth(col("dates")),
      dayofmonth(col("more_dates")))
  }

  //////////////////
  // LOGICAL TESTS
  /////////////////
  testSparkResultsAreEqual("Test logical not", booleanDf) {
    frame => frame.select(!col("bools"))
  }

  testSparkResultsAreEqual("Test logical and", booleanDf) {
    frame => frame.select(col("bools") && col("more_bools"))
  }

  testSparkResultsAreEqual("Test logical or", booleanDf) {
    frame => frame.select(col("bools") || col("more_bools"))
  }

  //
  // (in)equality with longs
  //
  testSparkResultsAreEqual("Equal to longs", longsDf) {
    frame => frame.selectExpr("longs = more_longs")
  }

  testSparkResultsAreEqual("Not equal to longs", longsDf) {
    frame => frame.selectExpr("longs != more_longs")
  }

  testSparkResultsAreEqual("Less than longs", longsDf) {
    frame => frame.selectExpr("longs < more_longs")
  }

  testSparkResultsAreEqual("Less than or equal longs", longsDf) {
    frame => frame.selectExpr("longs <= more_longs")
  }

  testSparkResultsAreEqual("Greater than longs", longsDf) {
    frame => frame.selectExpr("longs > more_longs")
  }

  testSparkResultsAreEqual("Greater than or equal longs", longsDf) {
    frame => frame.selectExpr("longs >= more_longs")
  }
  
  //
  // (in)equality with doubles
  //
  testSparkResultsAreEqual("Equal to doubles", doubleDf) {
    frame => frame.selectExpr("doubles = more_doubles")
  }

  testSparkResultsAreEqual("Not equal to doubles", doubleDf) {
    frame => frame.selectExpr("doubles != more_doubles")
  }

  testSparkResultsAreEqual("Less than doubles", doubleDf) {
    frame => frame.selectExpr("doubles < more_doubles")
  }

  testSparkResultsAreEqual("Less than or equal doubles", doubleDf) {
    frame => frame.selectExpr("doubles <= more_doubles")
  }

  testSparkResultsAreEqual("Greater than doubles", doubleDf) {
    frame => frame.selectExpr("doubles > more_doubles")
  }

  testSparkResultsAreEqual("Greater than or equal doubles", doubleDf) {
    frame => frame.selectExpr("doubles >= more_doubles")
  }

  //
  // (in)equality with booleans
  // 
  testSparkResultsAreEqual("Equal to booleans", booleanDf) {
    frame => frame.selectExpr("bools = more_bools")
  }

  testSparkResultsAreEqual("Not equal to booleans", booleanDf) {
    frame => frame.selectExpr("bools != more_bools")
  }

  testSparkResultsAreEqual("Less than booleans", booleanDf) {
    frame => frame.selectExpr("bools < more_bools")
  }

  testSparkResultsAreEqual("Less than or equal booleans", booleanDf) {
    frame => frame.selectExpr("bools <= more_bools")
  }

  testSparkResultsAreEqual("Greater than boleans", booleanDf) {
    frame => frame.selectExpr("bools > more_bools")
  }

  testSparkResultsAreEqual("Greater than or equal", booleanDf) {
    frame => frame.selectExpr("bools >= more_bools")
  }
  ///////
}<|MERGE_RESOLUTION|>--- conflicted
+++ resolved
@@ -23,7 +23,7 @@
 import org.apache.spark.sql.{DataFrame, Row, SparkSession}
 import org.apache.spark.SparkConf
 import org.apache.spark.sql.functions._
-import org.apache.spark.sql.types.{StructField, _}
+import org.apache.spark.sql.types._
 
 /**
  * Set of tests that compare the output using the CPU version of spark vs our GPU version.
@@ -292,20 +292,15 @@
     session.read.schema(schema).csv(path.toString)
   }
 
-<<<<<<< HEAD
-=======
   def intsFromCsvInferredSchema(session: SparkSession): DataFrame = {
     val path = this.getClass.getClassLoader.getResource("test.csv")
     session.read.option("inferSchema", "true").csv(path.toString)
   }
 
->>>>>>> 6cf512d7
   testSparkResultsAreEqual("Test CSV", intsFromCsv) {
     frame => frame.select(col("ints_1"), col("ints_3"), col("ints_5"))
   }
 
-<<<<<<< HEAD
-=======
   /**
    * Running with an inferred schema results in running things that are not columnar optimized.
    */
@@ -313,7 +308,6 @@
     frame => frame.select(col("*"))
   }
 
->>>>>>> 6cf512d7
   testSparkResultsAreEqual("Test scalar addition", longsDf) {
     frame => frame.select(col("longs") + 100)
   }
